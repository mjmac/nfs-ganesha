%define __arch_install_post   /usr/lib/rpm/check-rpaths   /usr/lib/rpm/check-buildroot

%if 0%{?fedora} >= 15 || 0%{?rhel} >= 7
%global with_nfsidmap 1
%else
%global with_nfsidmap 0
%endif

%if ( 0%{?fedora} >= 18 || 0%{?rhel} >= 7 ) && ! %{!?bl6:0}
%global with_systemd 1
%else
%global with_systemd 0
%endif

%if %{?_with_gpfs:1}%{!?_with_gpfs:0}
%global with_fsal_gpfs 1
%else
%global with_fsal_gpfs 0
%endif

%if %{?_with_zfs:1}%{!?_with_zfs:0}
%global with_fsal_zfs 1
%else
%global with_fsal_zfs 0
%endif

%if %{?_with_xfs:1}%{!?_with_xfs:0}
%global with_fsal_xfs 1
%else
%global with_fsal_xfs 0
%endif

%if %{?_with_ceph:1}%{!?_with_ceph:0}
%global with_fsal_ceph 1
%else
%global with_fsal_ceph 0
%endif

%if %{?_with_lustre:1}%{!?_with_lustre:0}
%global with_fsal_lustre 1
%else
%global with_fsal_lustre 0
%endif

%if %{?_with_shook:1}%{!?_with_shook:0}
%global with_fsal_shook 1
%else
%global with_fsal_shook 0
%endif

%if %{?_with_gluster:1}%{!?_with_gluster:0}
%global with_fsal_gluster 1
%else
%global with_fsal_gluster 0
%endif

%if %{?_with_hpss:1}%{!?_with_hpss:0}
%global with_fsal_hpss 1
%else
%global with_fsal_hpss 0
%endif

%if %{?_with_pt:1}%{!?_with_pt:0}
%global with_fsal_pt 1
%else
%global with_fsal_pt 0
%endif

%if %{?_with_rdma:1}%{!?_with_rdma:0}
%global with_rdma 1
%else
%global with_rdma 0
%endif

%if %{?_with_lustre_up:1}%{!?_with_lustre_up:0}
%global with_lustre_up 1
%else
%global with_lustre_up 0
%endif

%if %{?_with_lttng:1}%{!?_with_lttng:0}
%global with_lttng 1
%else
%global with_lttng 0
%endif

%if %{?_with_utils:1}%{!?_with_utils:0}
%global with_utils 1
%else
%global with_utils 0
%endif

%global dev_version %{lua: extraver = string.gsub('@GANESHA_EXTRA_VERSION@', '%-', '_'); print(extraver) }

%define sourcename @CPACK_SOURCE_PACKAGE_FILE_NAME@

Name:		nfs-ganesha
Version:	@GANESHA_BASE_VERSION@%{dev_version}
Release:	1%{?dist}
Summary:	NFS-Ganesha is a NFS Server running in user space
Group:		Applications/System
License:	LGPLv3+
Url:               https://github.com/nfs-ganesha/nfs-ganesha/wiki

Source:		%{sourcename}.tar.gz

<<<<<<< HEAD
BuildRequires:	cmake >= 2.8.3
=======
BuildRequires:	initscripts
BuildRequires:	cmake
>>>>>>> e795ece3
BuildRequires:	bison flex
BuildRequires:	flex
BuildRequires:	pkgconfig
BuildRequires:	krb5-devel
BuildRequires:	dbus-devel
BuildRequires:	libcap-devel
BuildRequires:	libblkid-devel
BuildRequires:	libuuid-devel
Requires:	dbus
%if %{with_nfsidmap}
BuildRequires:	libnfsidmap-devel
%else
BuildRequires:	nfs-utils-lib-devel
%endif
%if %{with_rdma}
BuildRequires:	libmooshika-devel >= 0.6-0
%endif
%if %{with_lustre_up}
BuildRequires: lcap-devel >= 0.1-0
%endif
%if %{with_systemd}
BuildRequires: systemd
Requires(post): systemd
Requires(preun): systemd
Requires(postun): systemd
%else
BuildRequires:	initscripts
%endif

# Use CMake variables

%description
nfs-ganesha : NFS-GANESHA is a NFS Server running in user space.
It comes with various back-end modules (called FSALs) provided as
 shared objects to support different file systems and name-spaces.

%package mount-9P
Summary: a 9p mount helper
Group: Applications/System

%description mount-9P
This package contains the mount.9P script that clients can use
to simplify mounting to NFS-GANESHA. This is a 9p mount helper.

%package vfs
Summary: The NFS-GANESHA's VFS FSAL
Group: Applications/System
BuildRequires: libattr-devel
Requires: nfs-ganesha

%description vfs
This package contains a FSAL shared object to
be used with NFS-Ganesha to support VFS based filesystems

%package nullfs
Summary: The NFS-GANESHA's NULLFS Stackable FSAL
Group: Applications/System

%description nullfs
This package contains a Stackble FSAL shared object to
be used with NFS-Ganesha. This is mostly a template for future (more sophisticated) stackable FSALs

%package proxy
Summary: The NFS-GANESHA's PROXY FSAL
Group: Applications/System
BuildRequires: libattr-devel
Requires: nfs-ganesha

%description proxy
This package contains a FSAL shared object to
be used with NFS-Ganesha to support PROXY based filesystems

%if %{with_utils}
%package utils
Summary: The NFS-GANESHA's util scripts
Group: Applications/System
BuildRequires:	PyQt4-devel
Requires:	PyQt4
Requires: nfs-ganesha python

%description utils
This package contains utility scripts for managing the NFS-GANESHA server
%endif

%if %{with_lttng}
%package lttng
Summary: The NFS-GANESHA's library for use with LTTng
Group: Applications/System
BuildRequires: lttng-ust-devel >= 2.3
Requires: nfs-ganesha, lttng-tools >= 2.3,  lttng-ust >= 2.3

%description lttng
This package contains the libganesha_trace.so library. When preloaded
to the ganesha.nfsd server, it makes it possible to trace using LTTng.
%endif

# Option packages start here. use "rpmbuild --with lustre" (or equivalent)
# for activating this part of the spec file

# GPFS
%if %{with_fsal_gpfs}
%package gpfs
Summary: The NFS-GANESHA's GPFS FSAL
Group: Applications/System

%description gpfs
This package contains a FSAL shared object to
be used with NFS-Ganesha to support GPFS backend
%endif

# ZFS
%if %{with_fsal_zfs}
%package zfs
Summary: The NFS-GANESHA's ZFS FSAL
Group: Applications/System
Requires:	nfs-ganesha
BuildRequires:	libzfswrap-devel

%description zfs
This package contains a FSAL shared object to
be used with NFS-Ganesha to support ZFS
%endif

# CEPH
%if %{with_fsal_ceph}
%package ceph
Summary: The NFS-GANESHA's CEPH FSAL
Group: Applications/System
Requires:	ceph >= 0.78
BuildRequires:	ceph-devel >= 0.78

%description ceph
This package contains a FSAL shared object to
be used with NFS-Ganesha to support CEPH
%endif

# LUSTRE
%if %{with_fsal_lustre}
%package lustre
Summary: The NFS-GANESHA's LUSTRE FSAL
Group: Applications/System
Requires:	lustre nfs-ganesha
BuildRequires:	libattr-devel lustre

%description lustre
This package contains a FSAL shared object to
be used with NFS-Ganesha to support LUSTRE
%endif

# SHOOK
%if %{with_fsal_shook}
%package shook
Summary: The NFS-GANESHA's LUSTRE/SHOOK FSAL
Group: Applications/System
Requires:	lustre shook-client nfs-ganesha
BuildRequires:	libattr-devel lustre shook-devel

%description shook
This package contains a FSAL shared object to
be used with NFS-Ganesha to support LUSTRE via SHOOK
%endif

# XFS
%if %{with_fsal_xfs}
%package xfs
Summary: The NFS-GANESHA's XFS FSAL
Group: Applications/System
Requires:	nfs-ganesha
BuildRequires:	libattr-devel xfsprogs-devel

%description xfs
This package contains a shared object to be used with FSAL_VFS
to support XFS correctly
%endif

# HPSS
%if %{with_fsal_hpss}
%package hpss
Summary: The NFS-GANESHA's HPSS FSAL
Group: Applications/System
Requires:	nfs-ganesha
#BuildRequires:	hpssfs

%description hpss
This package contains a FSAL shared object to
be used with NFS-Ganesha to support HPSS
%endif

# PT
%if %{with_fsal_pt}
%package pt
Summary: The NFS-GANESHA's PT FSAL
Group: Applications/System
Requires:	nfs-ganesha

%description pt
This package contains a FSAL shared object to
be used with NFS-Ganesha to support PT
%endif

# GLUSTER
%if %{with_fsal_gluster}
%package gluster
Summary: The NFS-GANESHA's GLUSTER FSAL
Group: Applications/System
Requires:	nfs-ganesha
BuildRequires:	glusterfs-api-devel >= 3.5.1

%description gluster
This package contains a FSAL shared object to
be used with NFS-Ganesha to support Gluster
%endif

%prep
%setup -q -n %{sourcename}

%build
cmake .	-DCMAKE_BUILD_TYPE=Debug			\
	-DBUILD_CONFIG=rpmbuild				\
%if %{with_fsal_zfs}
	-DUSE_FSAL_ZFS=ON				\
%else
	-DUSE_FSAL_ZFS=OFF				\
%endif
%if %{with_fsal_xfs}
	-DUSE_FSAL_XFS=ON				\
%else
	-DUSE_FSAL_XFS=OFF				\
%endif
%if %{with_fsal_ceph}
	-DUSE_FSAL_CEPH=ON				\
%else
	-DUSE_FSAL_CEPH=OFF				\
%endif
%if %{with_fsal_lustre}
	-DUSE_FSAL_LUSTRE=ON				\
%else
	-DUSE_FSAL_LUSTRE=OFF				\
%endif
%if %{with_fsal_shook}
	-DUSE_FSAL_SHOOK=ON				\
%else
	-DUSE_FSAL_SHOOK=OFF				\
%endif
%if %{with_fsal_gpfs}
	-DUSE_FSAL_GPFS=ON				\
%else
	-DUSE_FSAL_GPFS=OFF				\
%endif
%if %{with_fsal_hpss}
	-DUSE_FSAL_HPSS=ON				\
%else
	-DUSE_FSAL_HPSS=OFF				\
%endif
%if %{with_fsal_pt}
	-DUSE_FSAL_PT=ON				\
%else
	-DUSE_FSAL_PT=OFF				\
%endif
%if %{with_fsal_gluster}
	-DUSE_FSAL_GLUSTER=ON				\
%else
	-DUSE_FSAL_GLUSTER=OFF				\
%endif
%if %{with_rdma}
	-DUSE_9P_RDMA=ON				\
%endif
%if %{with_lustre_up}
	-DUSE_FSAL_LUSTRE_UP=ON				\
%endif
%if %{with_lttng}
	-DUSE_LTTNG=ON				\
%endif
%if %{with_utils}
        -DUSE_ADMIN_TOOLS=ON                            \
%endif
	-DUSE_FSAL_VFS=ON				\
	-DUSE_FSAL_PROXY=ON				\
	-DUSE_DBUS=ON					\
	-DUSE_9P=ON					\
	-DDISTNAME_HAS_GIT_DATA=OFF

make %{?_smp_mflags} || make %{?_smp_mflags} || make

%install
mkdir -p %{buildroot}%{_sysconfdir}/ganesha/
mkdir -p %{buildroot}%{_sysconfdir}/dbus-1/system.d
mkdir -p %{buildroot}%{_sysconfdir}/sysconfig
mkdir -p %{buildroot}%{_sysconfdir}/logrotate.d
mkdir -p %{buildroot}%{_bindir}
mkdir -p %{buildroot}%{_sbindir}
mkdir -p %{buildroot}%{_libdir}/ganesha
mkdir -p %{buildroot}%{_localstatedir}/run/ganesha
install -m 644 config_samples/logrotate_ganesha         %{buildroot}%{_sysconfdir}/logrotate.d/ganesha
install -m 644 scripts/ganeshactl/org.ganesha.nfsd.conf	%{buildroot}%{_sysconfdir}/dbus-1/system.d
install -m 755 ganesha.sysconfig			%{buildroot}%{_sysconfdir}/sysconfig/ganesha
install -m 755 tools/mount.9P				%{buildroot}%{_sbindir}/mount.9P

install -m 644 config_samples/vfs.conf             %{buildroot}%{_sysconfdir}/ganesha

%if %{with_systemd}
mkdir -p %{buildroot}%{_unitdir}
install -m 644 scripts/systemd/nfs-ganesha.service	%{buildroot}%{_unitdir}/nfs-ganesha.service
install -m 644 scripts/systemd/nfs-ganesha-lock.service	%{buildroot}%{_unitdir}/nfs-ganesha-lock.service
%else
mkdir -p %{buildroot}%{_sysconfdir}/init.d
install -m 755 ganesha.init				%{buildroot}%{_sysconfdir}/init.d/nfs-ganesha
%endif

%if %{with_utils} && 0%{?rhel} && 0%{?rhel} <= 6
%{!?__python2: %global __python2 /usr/bin/python2}
%{!?python2_sitelib: %global python2_sitelib %(%{__python2} -c "from distutils.sysconfig import get_python_lib; print(get_python_lib())")}
%{!?python2_sitearch: %global python2_sitearch %(%{__python2} -c "from distutils.sysconfig import get_python_lib; print(get_python_lib(1))")}
%endif

%if %{with_fsal_pt}
install -m 755 ganesha.pt.init                            %{buildroot}%{_sysconfdir}/init.d/nfs-ganesha-pt
install -m 644 config_samples/pt.conf                     %{buildroot}%{_sysconfdir}/ganesha
%endif

%if %{with_fsal_xfs}
install -m 755 config_samples/xfs.conf			%{buildroot}%{_sysconfdir}/ganesha
%endif

%if %{with_fsal_zfs}
install -m 755 config_samples/zfs.conf			%{buildroot}%{_sysconfdir}/ganesha
%endif

%if %{with_fsal_ceph}
install -m 755 config_samples/ceph.conf			%{buildroot}%{_sysconfdir}/ganesha
%endif

%if %{with_fsal_lustre}
install -m 755 config_samples/lustre.conf		%{buildroot}%{_sysconfdir}/ganesha
%endif

%if %{with_fsal_gpfs}
install -m 755 config_samples/gpfs.conf			%{buildroot}%{_sysconfdir}/ganesha
%endif

%if %{with_utils}
pushd .
cd scripts/ganeshactl/
python setup.py --quiet install --root=%{buildroot}
popd
install -m 755 Protocols/NLM/sm_notify.ganesha		%{buildroot}%{_bindir}/sm_notify.ganesha
%endif

make DESTDIR=%{buildroot} install

%post
%if %{with_systemd}
%systemd_post nfs-ganesha.service
%systemd_post nfs-ganesha-lock.service
%endif

%preun
%if %{with_systemd}
%systemd_preun nfs-ganesha-lock.service
%endif

%postun
%if %{with_systemd}
%systemd_postun_with_restart nfs-ganesha-lock.service
%endif

%files
%defattr(-,root,root,-)
%{_bindir}/ganesha.nfsd
%{_bindir}/libntirpc.a
%config %{_sysconfdir}/dbus-1/system.d/org.ganesha.nfsd.conf
%config(noreplace) %{_sysconfdir}/sysconfig/ganesha
%config(noreplace) %{_sysconfdir}/logrotate.d/ganesha
%dir %{_sysconfdir}/ganesha/
%config(noreplace) %{_sysconfdir}/ganesha/ganesha.conf
%dir %{_defaultdocdir}/ganesha/
%{_defaultdocdir}/ganesha/*
%dir %{_localstatedir}/run/ganesha

%if %{with_systemd}
%{_unitdir}/nfs-ganesha.service
%{_unitdir}/nfs-ganesha-lock.service
%else
%{_sysconfdir}/init.d/nfs-ganesha
%endif

%files mount-9P
%defattr(-,root,root,-)
%{_sbindir}/mount.9P


%files vfs
%defattr(-,root,root,-)
%{_libdir}/ganesha/libfsalvfs*
%config(noreplace) %{_sysconfdir}/ganesha/vfs.conf


%files nullfs
%defattr(-,root,root,-)
%{_libdir}/ganesha/libfsalnull*


%files proxy
%defattr(-,root,root,-)
%{_libdir}/ganesha/libfsalproxy*

# Optionnal packages
%if %{with_fsal_gpfs}
%files gpfs
%defattr(-,root,root,-)
%{_libdir}/ganesha/libfsalgpfs*
%config(noreplace) %{_sysconfdir}/ganesha/gpfs.conf
%endif

%if %{with_fsal_zfs}
%files zfs
%defattr(-,root,root,-)
%{_libdir}/ganesha/libfsalzfs*
%config(noreplace) %{_sysconfdir}/ganesha/zfs.conf
%endif

%if %{with_fsal_xfs}
%files xfs
%defattr(-,root,root,-)
%{_libdir}/ganesha/libfsalxfs*
%config(noreplace) %{_sysconfdir}/ganesha/xfs.conf
%endif

%if %{with_fsal_ceph}
%files ceph
%defattr(-,root,root,-)
%{_libdir}/ganesha/libfsalceph*
%config(noreplace) %{_sysconfdir}/ganesha/ceph.conf
%endif

%if %{with_fsal_lustre}
%files lustre
%defattr(-,root,root,-)
%config(noreplace) %{_sysconfdir}/ganesha/lustre.conf
%{_libdir}/ganesha/libfsallustre*
%endif

%if %{with_fsal_shook}
%files shook
%defattr(-,root,root,-)
%{_libdir}/ganesha/libfsalshook*
%endif

%if %{with_fsal_gluster}
%files gluster
%defattr(-,root,root,-)
%{_libdir}/ganesha/libfsalgluster*
%endif

%if %{with_fsal_hpss}
%files hpss
%defattr(-,root,root,-)
%{_libdir}/ganesha/libfsalhpss*
%endif

%if %{with_fsal_pt}
%files pt
%defattr(-,root,root,-)
%{_libdir}/ganesha/libfsalpt*
%config(noreplace) %{_sysconfdir}/init.d/nfs-ganesha-pt
%config(noreplace) %{_sysconfdir}/ganesha/pt.conf
%endif

%if %{with_lttng}
%files lttng
%defattr(-,root,root,-)
%{_libdir}/ganesha/libganesha_trace*
%endif

%if %{with_utils}
%files utils
%defattr(-,root,root,-)
%{python2_sitelib}/Ganesha/*
%{python2_sitelib}/ganeshactl-*-info
/usr/bin/ganesha-admin
/usr/bin/manage_clients
/usr/bin/manage_exports
/usr/bin/manage_logger
/usr/bin/ganeshactl
/usr/bin/fake_recall
/usr/bin/get_clientids
/usr/bin/grace_period
/usr/bin/purge_gids
/usr/bin/ganesha_stats
/usr/bin/sm_notify.ganesha
%endif


%changelog
* Thu Nov 20 2014 Niels de Vos <ndevos@redhat.com>
- Include the systemd unit in RHEL7.
- Include the nfs-ganesha-lock systemd unit.

* Fri Jun 27 2014  Philippe DENIEL <philippe.deniel@cea.fr> 2.1
- Exports are now dynamic.  They can be added or removed via DBus commands.
- The Pseudo filesystem has been re-written as a FSAL
- The configuration file processing has been rewritten to improve error checking and logging.
- GIDs can now be managed to use external authentication sources. Altgroups with AUTH_SYS can be larger than 16.
- RPM packaging has been restructured and updated.  The DBus tools are now packaged.

* Thu Nov 21 2013  Philippe DENIEL <philippe.deniel@cea.fr> 2.O
- FSALs (filesystem backends) are now loadable shared objects.
- The server can support multiple backends at runtime.
- NFSv4.1 pNFS is supported.
- DBus is now the administration tool.
- All the significant bugfixes from the 1.5.x branch have been backported
- The server passes all of the cthonv4 and pynfs 4.0 tests.
-  All of the significant (non-delegation) pynfs 4.1 tests also pass.
- NFSv2 support has been deprecated.
- NFSv3 still supports the older version of the MNT protocol for compatibility
- The build process has been converted to Cmake
- The codebase has been reformatted to conform to Linux kernel coding style.
<|MERGE_RESOLUTION|>--- conflicted
+++ resolved
@@ -104,12 +104,7 @@
 
 Source:		%{sourcename}.tar.gz
 
-<<<<<<< HEAD
-BuildRequires:	cmake >= 2.8.3
-=======
-BuildRequires:	initscripts
 BuildRequires:	cmake
->>>>>>> e795ece3
 BuildRequires:	bison flex
 BuildRequires:	flex
 BuildRequires:	pkgconfig
