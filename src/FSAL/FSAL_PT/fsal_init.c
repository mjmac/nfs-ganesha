// ----------------------------------------------------------------------------
// Copyright IBM Corp. 2012, 2012
// All Rights Reserved
// ----------------------------------------------------------------------------
// ----------------------------------------------------------------------------
// Filename:    fsal_init.c
// Description: FSAL initialization operations implementation
// Author:      FSI IPC dev team
// ----------------------------------------------------------------------------
/*
 * vim:expandtab:shiftwidth=8:tabstop=8:
 *
 * Copyright CEA/DAM/DIF  (2008)
 * contributeur : Philippe DENIEL   philippe.deniel@cea.fr
 *                Thomas LEIBOVICI  thomas.leibovici@cea.fr
 *
 *
 * This program is free software; you can redistribute it and/or
 * modify it under the terms of the GNU Lesser General Public
 * License as published by the Free Software Foundation; either
 * version 3 of the License, or (at your option) any later version.
 *
 * This program is distributed in the hope that it will be useful,
 * but WITHOUT ANY WARRANTY; without even the implied warranty of
 * MERCHANTABILITY or FITNESS FOR A PARTICULAR PURPOSE.  See the GNU
 * Lesser General Public License for more details.
 *
 * You should have received a copy of the GNU Lesser General Public
 * License along with this library; if not, write to the Free Software
 * Foundation, Inc., 51 Franklin Street, Fifth Floor, Boston, MA  02110-1301  
 * USA
 *
 * -------------
 */

/**
 *
 * \file    fsal_init.c
 * \author  $Author: leibovic $
 * \date    $Date: 2006/01/24 13:45:37 $
 * \version $Revision: 1.20 $
 * \brief   Initialization functions.
 *
 */
#ifdef HAVE_CONFIG_H
#include "config.h"
#endif

#include "fsal.h"
#include "fsal_internal.h"
#include <sys/types.h>
#include <sys/stat.h>
#include <fcntl.h>
#include <signal.h>
#include "pt_ganesha.h"
//#include "pt_util_cache.h"
#include <dlfcn.h>
#include <syslog.h>

pthread_t g_pthread_closehandle_lisetner;
pthread_t g_pthread_polling_closehandler;
CACHE_TABLE_T g_fsi_name_handle_cache_opened_files;

int  polling_thread_handle_timeout_sec = CCL_POLLING_THREAD_HANDLE_TIMEOUT_SEC;

// FSAL analogs to CCL variables and structures
char * g_shm_at_fsal;
struct file_handles_struct_t * g_fsi_handles_fsal;
struct dir_handles_struct_t  * g_fsi_dir_handles_fsal;
struct acl_handles_struct_t  * g_fsi_acl_handles_fsal;

#define COMPONENT_FSAL_PT  5   // COMPONENT_FSAL

#define CCL_SO_PATH "/usr/lib64/libfsi_ipc_ccl.so"

int PTFSAL_log(int level, const char * message)
{
  DisplayLogComponentLevel(COMPONENT_FSAL_PT, "FSAL_PT", level,
                           "%s", (char *)message);
  return 0;
}

int PTFSAL_log_level_check(int level)
{
  return (unlikely(LogComponents[COMPONENT_FSAL_PT].comp_log_level >= level));
}

int pt_ganesha_fsal_ccl_init();
static int ptfsal_closeHandle_listener_thread_init(void);
static int ptfsal_polling_closeHandler_thread_init(void);
void *ptfsal_parallel_close_thread(void *args);
void *ptfsal_closeHandle_listener_thread(void *args);
/**
 * FSAL_Init : Initializes the FileSystem Abstraction Layer.
 *
 * \param init_info (input, fsal_parameter_t *) :
 *        Pointer to a structure that contains
 *        all initialization parameters for the FSAL.
 *        Specifically, it contains settings about
 *        the filesystem on which the FSAL is based,
 *        security settings, logging policy and outputs,
 *        and other general FSAL options.
 *
 * \return Major error codes :
 *         ERR_FSAL_NO_ERROR     (initialisation OK)
 *         ERR_FSAL_FAULT        (init_info pointer is null)
 *         ERR_FSAL_SERVERFAULT  (misc FSAL error)
 *         ERR_FSAL_ALREADY_INIT (The FS is already initialized)
 *         ERR_FSAL_BAD_INIT     (FS specific init error,
 *                                minor error code gives the reason
 *                                for this error.)
 *         ERR_FSAL_SEC_INIT     (Security context init error).
 */
fsal_status_t
PTFSAL_Init(fsal_parameter_t * init_info    /* IN */)
{
  fsal_status_t status;
<<<<<<< HEAD
  int i;
  CACHE_TABLE_INIT_PARAM cacheTableInitParam;
=======
>>>>>>> 7a6fd249

  /* sanity check.  */
  if(!init_info)
    Return(ERR_FSAL_FAULT, 0, INDEX_FSAL_Init);

  /* proceeds FSAL internal initialization */
  status = fsal_internal_init_global(&(init_info->fsal_info),
                                     &(init_info->fs_common_info),
                                     &(init_info->fs_specific_info));
  if(FSAL_IS_ERROR(status))
    Return(status.major, status.minor, INDEX_FSAL_Init);

  /* load CCL module */
  int rc = pt_ganesha_fsal_ccl_init();
  if (rc) {
    Return(ERR_FSAL_FAULT, 0, INDEX_FSAL_Init);
  }

  // Check the CCL version from the header we got with the version
  // in the CCL library itself before CCL initialization.
  rc = CCL_CHECK_VERSION(PT_FSI_CCL_VERSION);
  if (rc != 0) {
    LogCrit(COMPONENT_FSAL, "CCL version mismatch have <%s> got <%s>",
            PT_FSI_CCL_VERSION, CCL_GET_VERSION());
    Return(ERR_FSAL_FAULT, 0, INDEX_FSAL_Init);
  }

  /* init mutexes */
  pthread_rwlock_init(&g_fsi_cache_handle_rw_lock, NULL);
  g_fsi_name_handle_cache.m_count = 0;
 
  // fsi_ipc_trace_level allows using the level settings differently than
  // Ganesha proper.
  // We map FSI Trace Level to Ganesha debug levels through this array.
  int ipc_ccl_to_component_trc_level_map[FSI_NUM_TRACE_LEVELS];
  ipc_ccl_to_component_trc_level_map[FSI_NO_LEVEL] = NIV_NULL;
  ipc_ccl_to_component_trc_level_map[FSI_FATAL]    = NIV_MAJ;
  ipc_ccl_to_component_trc_level_map[FSI_ERR]      = NIV_CRIT;
  ipc_ccl_to_component_trc_level_map[FSI_WARNING]  = NIV_WARN;
  ipc_ccl_to_component_trc_level_map[FSI_NOTICE]   = NIV_WARN;
  ipc_ccl_to_component_trc_level_map[FSI_STAT]     = NIV_EVENT;
  ipc_ccl_to_component_trc_level_map[FSI_INFO]     = NIV_DEBUG;
  ipc_ccl_to_component_trc_level_map[FSI_DEBUG]    = NIV_DEBUG;

  /* FSI CCL Layer INIT */
  rc = CCL_INIT(MULTITHREADED, PTFSAL_log, PTFSAL_log_level_check,
		ipc_ccl_to_component_trc_level_map);

  if (rc == -1) {
    FSI_TRACE(FSI_ERR, "ccl_init returned rc = -1, errno = %d", errno);
    Return(ERR_FSAL_FAULT, 0, INDEX_FSAL_Init);
  }

  FSI_TRACE(FSI_NOTICE, "About to call "
            "ptfsal_closeHandle_listener_thread_init");
  if (ptfsal_closeHandle_listener_thread_init() == -1) {
    FSI_TRACE(FSI_ERR, "ptfsal_closeHandle_listener_thread_init "
              "returned rc = -1");
    Return(ERR_FSAL_FAULT, 1, INDEX_FSAL_Init);
  }

  FSI_TRACE(FSI_NOTICE, "About to call "
            "ptfsal_polling_closeHandler_thread_init");
  if (ptfsal_polling_closeHandler_thread_init() == -1) {
    FSI_TRACE(FSI_ERR, "ptfsal_polling_closeHandler_thread_init "
              "returned rc = -1");
    Return(ERR_FSAL_FAULT, 1, INDEX_FSAL_Init);
  }

  cacheTableInitParam.cacheKeyComprefn = &fsi_cache_handle2name_keyCompare;
  cacheTableInitParam.cacheTableID     = CACHE_ID_192_FRONT_END_HANDLE_TO_NAME_CACHE;
  cacheTableInitParam.dataSizeInBytes  = sizeof(CACHE_ENTRY_DATA_HANDLE_TO_NAME_T);
  cacheTableInitParam.keyLengthInBytes = sizeof(g_fsi_name_handle_cache.m_entry[0].m_handle);
  cacheTableInitParam.maxNumOfCacheEntries = FSI_MAX_STREAMS + FSI_CIFS_RESERVED_STREAMS;

  rc = fsi_cache_table_init(&g_fsi_name_handle_cache_opened_files,
                            &cacheTableInitParam);

  if (rc != FSI_IPC_EOK)
  {
    FSI_TRACE(FSI_ERR, "Failed to initialize cache table ID[%d]",cacheTableInitParam.cacheTableID);
    Return(ERR_FSAL_FAULT, 1, INDEX_FSAL_Init);
  }

  /* Regular exit */
  Return(ERR_FSAL_NO_ERROR, 0, INDEX_FSAL_Init);
}

char *
check_dl_error(const char * func_name)
{
  char * error = dlerror();
  
  if (error != NULL) {
    if (!func_name) {
      func_name = "UNKNOWN";
    }

    FSI_TRACE(FSI_FATAL, "Failed to dynamically load function: %s, error: %s",
              func_name, error);
    return error;
  } else {
    return NULL;
  }
}

char *
load_dynamic_function(void       * fn_map_ptr,
                      const char * func_name)
{
  /* sanity checks */
  if (!func_name) {
    FSI_TRACE(FSI_FATAL, "NULL func_name");
  }
  
  /* load function pointers */
  *(void **)(fn_map_ptr) = dlsym(g_ccl_lib_handle, func_name);
  
  /* check for error */
  char * error_string = check_dl_error(func_name);
  
  return error_string;
}

int
pt_ganesha_fsal_ccl_init()
{
  g_ccl_lib_handle = dlopen(CCL_SO_PATH, RTLD_LAZY);
  if (!g_ccl_lib_handle) {
    FSI_TRACE(FSI_FATAL, "Failed to load library: %s", CCL_SO_PATH);
    return -1;
  }

  /* clearn any existing error */
  dlerror();

  /* load all CCL function pointers */
#define DL_LOAD(func_ptr, func_name)                                   \
  ((load_return = load_dynamic_function(func_ptr, func_name)) == NULL)

  char * load_return = NULL;

  if (DL_LOAD(&g_ccl_function_map.init_fn, "ccl_init")                     &&
      DL_LOAD(&g_ccl_function_map.check_handle_index_fn,
	      "ccl_check_handle_index")                                    &&
      DL_LOAD(&g_ccl_function_map.find_handle_by_name_and_export_fn,
	      "ccl_find_handle_by_name_and_export")                        &&
      DL_LOAD(&g_ccl_function_map.stat_fn, "ccl_stat")                     &&
      DL_LOAD(&g_ccl_function_map.fstat_fn, "ccl_fstat")                   &&
      DL_LOAD(&g_ccl_function_map.stat_by_handle_fn, "ccl_stat_by_handle") &&
      DL_LOAD(&g_ccl_function_map.rcv_msg_nowait_fn, "rcv_msg_nowait")     &&
      DL_LOAD(&g_ccl_function_map.rcv_msg_wait_fn, "rcv_msg_wait")         &&
      DL_LOAD(&g_ccl_function_map.rcv_msg_wait_block_fn,
	      "rcv_msg_wait_block")                                        &&
      DL_LOAD(&g_ccl_function_map.send_msg_fn, "send_msg")                 &&
      DL_LOAD(&g_ccl_function_map.chmod_fn, "ccl_chmod")                   &&
      DL_LOAD(&g_ccl_function_map.chown_fn, "ccl_chown")                   &&
      DL_LOAD(&g_ccl_function_map.ntimes_fn, "ccl_ntimes")                 &&
      DL_LOAD(&g_ccl_function_map.mkdir_fn, "ccl_mkdir")                   &&
      DL_LOAD(&g_ccl_function_map.rmdir_fn, "ccl_rmdir")                   &&
      DL_LOAD(&g_ccl_function_map.get_real_filename_fn,
	      "ccl_get_real_filename")                                     &&
      DL_LOAD(&g_ccl_function_map.disk_free_fn, "ccl_disk_free")           &&
      DL_LOAD(&g_ccl_function_map.unlink_fn, "ccl_unlink")                 &&
      DL_LOAD(&g_ccl_function_map.rename_fn, "ccl_rename")                 &&
      DL_LOAD(&g_ccl_function_map.opendir_fn, "ccl_opendir")               &&
      DL_LOAD(&g_ccl_function_map.closedir_fn, "ccl_closedir")             &&
      DL_LOAD(&g_ccl_function_map.readdir_fn, "ccl_readdir")               &&
      DL_LOAD(&g_ccl_function_map.seekdir_fn, "ccl_seekdir")               &&
      DL_LOAD(&g_ccl_function_map.telldir_fn, "ccl_telldir")               &&
      DL_LOAD(&g_ccl_function_map.chdir_fn, "ccl_chdir")                   &&
      DL_LOAD(&g_ccl_function_map.fsync_fn, "ccl_fsync")                   &&
      DL_LOAD(&g_ccl_function_map.ftruncate_fn, "ccl_ftruncate")           &&
      DL_LOAD(&g_ccl_function_map.pread_fn, "ccl_pread")                   &&
      DL_LOAD(&g_ccl_function_map.pwrite_fn, "ccl_pwrite")                 &&
      DL_LOAD(&g_ccl_function_map.open_fn, "ccl_open")                     &&
      DL_LOAD(&g_ccl_function_map.close_fn, "ccl_close")                   &&
      DL_LOAD(&g_ccl_function_map.get_any_io_responses_fn,
	      "get_any_io_responses")                                      &&
      DL_LOAD(&g_ccl_function_map.ipc_stats_logger_fn,
	      "ccl_ipc_stats_logger")                                      &&
      DL_LOAD(&g_ccl_function_map.update_stats_fn, "update_stats")         &&
      DL_LOAD(&g_ccl_function_map.sys_acl_get_entry_fn,
	      "ccl_sys_acl_get_entry")                                     &&
      DL_LOAD(&g_ccl_function_map.sys_acl_get_tag_type_fn,
	      "ccl_sys_acl_get_tag_type")                                  &&
      DL_LOAD(&g_ccl_function_map.sys_acl_get_permset_fn,
	      "ccl_sys_acl_get_permset")                                   &&
      DL_LOAD(&g_ccl_function_map.sys_acl_get_qualifier_fn,
	      "ccl_sys_acl_get_qualifier")                                 &&
      DL_LOAD(&g_ccl_function_map.sys_acl_get_file_fn,
	      "ccl_sys_acl_get_file")                                      &&
      DL_LOAD(&g_ccl_function_map.sys_acl_clear_perms_fn,
	      "ccl_sys_acl_clear_perms")                                   &&
      DL_LOAD(&g_ccl_function_map.sys_acl_add_perm_fn,
	      "ccl_sys_acl_add_perm")                                      &&
      DL_LOAD(&g_ccl_function_map.sys_acl_init_fn, "ccl_sys_acl_init")     &&
      DL_LOAD(&g_ccl_function_map.sys_acl_create_entry_fn,
	      "ccl_sys_acl_create_entry")                                  &&
      DL_LOAD(&g_ccl_function_map.sys_acl_set_tag_type_fn,
	      "ccl_sys_acl_set_tag_type")                                  &&
      DL_LOAD(&g_ccl_function_map.sys_acl_set_qualifier_fn,
	      "ccl_sys_acl_set_qualifier")                                 &&
      DL_LOAD(&g_ccl_function_map.sys_acl_set_permset_fn,
	      "ccl_sys_acl_set_permset")                                   &&
      DL_LOAD(&g_ccl_function_map.sys_acl_set_file_fn,
	      "ccl_sys_acl_set_file")                                      &&
      DL_LOAD(&g_ccl_function_map.sys_acl_delete_def_file_fn,
	      "ccl_sys_acl_delete_def_file")                               &&
      DL_LOAD(&g_ccl_function_map.sys_acl_get_perm_fn,
	      "ccl_sys_acl_get_perm")                                      &&
      DL_LOAD(&g_ccl_function_map.sys_acl_free_acl_fn,
	      "ccl_sys_acl_free_acl")                                      &&
      DL_LOAD(&g_ccl_function_map.name_to_handle_fn, "ccl_name_to_handle") &&
      DL_LOAD(&g_ccl_function_map.handle_to_name_fn, "ccl_handle_to_name") &&
      DL_LOAD(&g_ccl_function_map.dynamic_fsinfo_fn, "ccl_dynamic_fsinfo") &&
      DL_LOAD(&g_ccl_function_map.readlink_fn, "ccl_readlink")             &&
      DL_LOAD(&g_ccl_function_map.symlink_fn, "ccl_symlink")               &&
      DL_LOAD(&g_ccl_function_map.update_handle_nfs_state_fn,
	      "ccl_update_handle_nfs_state")                               &&
      DL_LOAD(&g_ccl_function_map.fsal_try_stat_by_index_fn,
	      "ccl_fsal_try_stat_by_index")                                &&
      DL_LOAD(&g_ccl_function_map.fsal_try_fastopen_by_index_fn,
	      "ccl_fsal_try_fastopen_by_index")                            &&
      DL_LOAD(&g_ccl_function_map.find_oldest_handle_fn,
	      "ccl_find_oldest_handle")                                    &&
      DL_LOAD(&g_ccl_function_map.can_close_handle_fn,
	      "ccl_can_close_handle")                                      &&
      DL_LOAD(&g_ccl_function_map.up_mutex_lock_fn, "ccl_up_mutex_lock")   &&
      DL_LOAD(&g_ccl_function_map.up_mutex_unlock_fn,
	      "ccl_up_mutex_unlock")                                       &&
      DL_LOAD(&g_ccl_function_map.log_fn, "ccl_log")                       &&
      DL_LOAD(&g_fsal_fsi_handles, "g_fsi_handles")                        &&
      DL_LOAD(&g_ccl_function_map.implicit_close_for_nfs_fn, 
              "ccl_implicit_close_for_nfs")                                &&
      DL_LOAD(&g_ccl_function_map.update_cache_stat_fn, 
              "ccl_update_cache_stat")                                     &&
      DL_LOAD(&g_ccl_function_map.get_version_fn, "ccl_get_version")       &&
      DL_LOAD(&g_ccl_function_map.check_version_fn, "ccl_check_version")
      ) {
    FSI_TRACE(FSI_NOTICE, "Successfully loaded CCL function pointers");
  } else {
    FSI_TRACE(FSI_FATAL, "Failed to load function: %s", load_return);
    return -1;
  }
    
#undef DL_LOAD

  /* load and map variables that reside in the CCL shared library */
  void * g_shm_at_obj = dlsym(g_ccl_lib_handle, "g_shm_at");
  if (!g_shm_at_obj) {
    FSI_TRACE(FSI_FATAL, "Failed to load symbol g_shm_at");
    return -1;
  }
  g_shm_at_fsal = (char *)g_shm_at_obj;

  void * g_fsi_handles_obj = dlsym(g_ccl_lib_handle, "g_fsi_handles");
  if (!g_fsi_handles_obj) {
    FSI_TRACE(FSI_FATAL, "Failed to load symbol g_fsi_handles");
    return -1;
  }
  g_fsi_handles_fsal = (struct file_handles_struct_t *)g_fsi_handles_obj;

  void * g_fsi_dir_handles_obj = dlsym(g_ccl_lib_handle, "g_fsi_dir_handles");
  if (!g_fsi_dir_handles_obj) {
    FSI_TRACE(FSI_FATAL, "Failed to load symbol g_fsi_dir_handles");
    return -1;
  }
  g_fsi_dir_handles_fsal = (struct file_handles_struct_t *)g_fsi_dir_handles_obj;

  void * g_fsi_acl_handles_obj = dlsym(g_ccl_lib_handle, "g_fsi_acl_handles");
  if (!g_fsi_acl_handles_obj) {
    FSI_TRACE(FSI_FATAL, "Failed to load g_fsi_acl_handles");
    return -1;
  }
  g_fsi_acl_handles_fsal = (struct file_handles_struct_t *)g_fsi_handles_obj;
  
  return 0;
}

static int
ptfsal_closeHandle_listener_thread_init(void)
{
   pthread_attr_t attr_thr;
   int            rc;

   /* Init the thread in charge of renewing the client id */
   /* Init for thread parameter (mostly for scheduling) */
   pthread_attr_init(&attr_thr);

   rc = pthread_create(&g_pthread_closehandle_lisetner,
                       &attr_thr,
                       ptfsal_closeHandle_listener_thread, (void *)NULL);

   if(rc != 0) {
     FSI_TRACE(FSI_ERR, "Failed to create CloseHandleListener thread rc[%d]",
               rc);
     return -1;
   }

   FSI_TRACE(FSI_NOTICE, "CloseHandle listener thread created successfully");
   return 0;
}

static int
ptfsal_polling_closeHandler_thread_init(void)
{
   pthread_attr_t attr_thr;
   int            rc;

   /* Init the thread in charge of renewing the client id */
   /* Init for thread parameter (mostly for scheduling) */
   pthread_attr_init(&attr_thr);

   rc = pthread_create(&g_pthread_polling_closehandler,
                       &attr_thr,
                       ptfsal_polling_closeHandler_thread, (void *)NULL);

   if(rc != 0) {
     FSI_TRACE(FSI_ERR, "Failed to create polling close handler thread rc[%d]",
               rc);
     return -1;
   }

   FSI_TRACE(FSI_NOTICE, "Polling close handler created successfully");
   return 0;
}

fsal_status_t
PTFSAL_terminate()
{
  int index;
  int closureFailure = 0;
  int minor = 0;
  int major = ERR_FSAL_NO_ERROR;
  int rc;
  pthread_attr_t attr_thr;

  typedef struct {
    int isThreadCreated;
    int handleIdx;
    pthread_t threadContext;
  } CLOSE_THREAD_MAP;
 
  CLOSE_THREAD_MAP parallelCloseThreadMap[FSI_MAX_STREAMS + FSI_CIFS_RESERVED_STREAMS];
 
  FSI_TRACE(FSI_NOTICE, "Terminating FSAL_PT");

  pthread_attr_init(&attr_thr);  
  memset(&parallelCloseThreadMap[0], 0x00, sizeof (parallelCloseThreadMap));

  for (index = FSI_CIFS_RESERVED_STREAMS;
       index < FSI_MAX_STREAMS + FSI_CIFS_RESERVED_STREAMS;
       index++) {
    parallelCloseThreadMap[index].handleIdx = index;
  }

  for (index = FSI_CIFS_RESERVED_STREAMS;
       index < g_fsi_handles_fsal->m_count;
       index++) {
    if (g_fsi_handles_fsal->m_handle[index].m_hndl_in_use != 0) {
      if ((g_fsi_handles_fsal->m_handle[index].m_nfs_state == NFS_CLOSE) ||
          (g_fsi_handles_fsal->m_handle[index].m_nfs_state == NFS_OPEN)) {
  
        // ignore error code, just trying to clean up while going down
        // and want to continue trying to close out other open files
        rc = pthread_create(&parallelCloseThreadMap[index].threadContext,
                            &attr_thr,
                            ptfsal_parallel_close_thread, 
                            &parallelCloseThreadMap[index].handleIdx);

        if(rc != 0) {
          FSI_TRACE(FSI_ERR, "Failed to create parallel close thread for handle[%d] rc[%d]",
                    index, rc);
        } else {
          FSI_TRACE(FSI_NOTICE, "Created close thread for handle[%d]",index);
          parallelCloseThreadMap[index].isThreadCreated = 1;
        } 
      }
    }
  }

  for (index = FSI_CIFS_RESERVED_STREAMS;
       index < FSI_MAX_STREAMS + FSI_CIFS_RESERVED_STREAMS;
       index++) {
    if (parallelCloseThreadMap[index].isThreadCreated == 1) {
      pthread_join(parallelCloseThreadMap[index].threadContext, NULL);
    }
  }

  FSI_TRACE(FSI_NOTICE, "All parallel close threads have exited");
  
  if (closureFailure) {
    FSI_TRACE(FSI_NOTICE, "Terminating with failure to close file(s)");
  } else {
    FSI_TRACE(FSI_NOTICE, "Successful termination of FSAL_PT");
  }

  /* Terminate Close Handle Listener thread if it's not already dead */
  int signal_send_rc = pthread_kill(g_pthread_closehandle_lisetner, SIGTERM);
  if (signal_send_rc == 0) {
    FSI_TRACE(FSI_NOTICE, "Close Handle Listener thread killed successfully");
  } else if (signal_send_rc == ESRCH) {
    FSI_TRACE(FSI_ERR, "Close Handle Listener already terminated");
  } else if (signal_send_rc) {
    FSI_TRACE(FSI_ERR, "Error from pthread_kill = %d", signal_send_rc);
    minor = 3;
    major = posix2fsal_error(signal_send_rc);
  }

  /* Terminate Polling Close Handle thread */
  signal_send_rc = pthread_kill( g_pthread_polling_closehandler, SIGTERM);
  if (signal_send_rc == 0) {
    FSI_TRACE(FSI_NOTICE, "Polling close handle thread killed successfully");
  } else if (signal_send_rc == ESRCH) {
    FSI_TRACE(FSI_ERR, "Polling close handle thread already terminated");
  } else if (signal_send_rc) {
    FSI_TRACE(FSI_ERR, "Error from pthread_kill = %d", signal_send_rc);
    minor = 4;
    major = posix2fsal_error(signal_send_rc);
  }

  /* close dynamically loaded module */
  dlclose(g_ccl_lib_handle);

  ReturnCode(major, minor);
}


void *ptfsal_parallel_close_thread(void *args)
{

   int index = *((int *) args);
   char threadName[40];

   snprintf(threadName, sizeof(threadName), "PT FSAL ParallelClose %d", index);
   SetNameFunction(threadName);
   FSI_TRACE(FSI_NOTICE, "Closing handle[%d]", index);
   ptfsal_implicit_close_for_nfs(index, CCL_CLOSE_STYLE_FIRE_AND_FORGET);

   pthread_exit(0);

}<|MERGE_RESOLUTION|>--- conflicted
+++ resolved
@@ -115,11 +115,8 @@
 PTFSAL_Init(fsal_parameter_t * init_info    /* IN */)
 {
   fsal_status_t status;
-<<<<<<< HEAD
   int i;
   CACHE_TABLE_INIT_PARAM cacheTableInitParam;
-=======
->>>>>>> 7a6fd249
 
   /* sanity check.  */
   if(!init_info)
